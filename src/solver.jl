# We can as well work with X[j][l] (i.e. X::Vector{Vector{ArbMatrix}}}). This is only convenient for defining dot(X,Y)
# We don't use any methods of BlockDiagonal, so for speed it doesn't matter


struct SolverFailure <: Exception
    msg::String
end

@doc raw"""
	solvesdp(sdp; kwargs...)

Solve the clustered SDP with low-rank constraint matrices.

Solve the following sdp:

```math
\begin{aligned}
  \max & ∑_{j=1}^J ⟨ C^j, Y^j⟩  + ⟨ b, y ⟩ && \\
  &⟨ A^{j}_*, Y^j⟩ + B^j y = c^j,	 && j=1,\ldots,J \\
  &Y^j ⪰ 0,&& j=1,…,J,
\end{aligned}
```
where we optimize over the free variables ``y`` and the PSD block matrices
``Y^j = diag(Y^{j,1}, ..., Y^{j,L_j})``, and ``⟨A_*^j, Y^j⟩`` denotes the vector with entries ``⟨A_p^j, Y^j⟩``.
The matrices ``A^j_p`` have the same block structure as ``Y^j``. Every ``A^{j,l}`` can have several equal-sized blocks ``A^{j,l}_{r,s}``.
The smallest blocks have a low rank structure.

Keyword arguments:
  - `prec` (default: `precision(BigFloat)`): the precision used
  - `gamma` (default: `0.9`): the step length reduction; a maximum step length of α reduces to a step length of `max(gamma*α,1)`
  - `beta_(in)feasible` (default: `0.1` (`0.3`)): the amount mu is tried to be reduced by in each iteration, for (in)feasible solutions
  - `omega_p/d` (default: `10^10`): the starting matrix variable for the primal/dual is `omega_p/d*I`
  - `maxiterations` (default: `500`): the maximum number of iterations
  - `duality_gap_threshold` (default: `10^-15`): how near to optimal the solution needs to be
  - `primal/dual_error_threshold` (default:`10^-30`): how feasible the primal/dual solution needs to be
  - `max_complementary_gap` (default: `10^100`): the maximum of <X,Y>/#rows(X) allowed
  - `need_primal_feasible/need_dual_feasible` (default: `false`): terminate when the solution is primal/dual feasible
  - `verbose` (default: `true`): print information after every iteration if true
  - `step_length_threshold` (default: `10^-7`): the minimum step length allowed
  - `initial_solutions` (default: `[]`): if x,X,y,Y are given, use that instead of omega_p/d * I for the initial solutions
"""
function solvesdp(
    sdp::ClusteredLowRankSDP,
    threadinginfo::ThreadingInfo = ThreadingInfo(sdp); # the order of j and (j,l) used for threading
    prec = precision(BigFloat), # The precision used in the algorithm.
    maxiterations = 500,
    beta_infeasible = Arb(3,prec=prec) / 10, # try to decrease mu by this factor when infeasible
    beta_feasible = Arb(1,prec=prec) / 10, # try to decrease mu by this factor when feasible
    gamma = Arb(9,prec=prec) / 10, # this fraction of the maximum possible step size is used
    omega_p = Arb(10,prec=prec)^(10), # initial size of the primal PSD variables
    omega_d = Arb(10,prec=prec)^(10), # initial size of the dual PSD variables
    duality_gap_threshold = Arb(10,prec=prec)^(-15), # how near to optimal does the solution need to be
    primal_error_threshold = Arb(10,prec=prec)^(-30),  # how feasible does the primal solution need to be
    dual_error_threshold = Arb(10,prec=prec)^(-30), # how feasible does the dual solution need to be
    max_complementary_gap = Arb(10,prec=prec)^100, # the maximum of <X,Y>/#rows(X)
    need_primal_feasible = false, # terminate when the solution is primal feasible
    need_dual_feasible = false, # terminate when the solution is dual feasible
    verbose = true, # false: print nothing, true: print information after each iteration
    step_length_threshold = Arb(10,prec=prec)^(-7), # quit if the one of the step lengths is shorter than this, indicating precision errors or infeasibility
    initial_solutions = [], # initial solutions of the right format, in the order x,X,y,Y. This can give errors if the sizes are incorrect or when the matrices are not PSD
    #experimental & testing:
    matmul_prec = prec, # precision for matrix multiplications for the bilinear pairings. A lower precision increases speed and probably decreases memory consumption, but also increases the minimum errors
	testing = false, # print the times of the first two iterations. This is for testing purposes
)
    # the default values mostly come from Simmons-Duffin original paper, or from the default values of SDPA-GMP (slow but stable mode)

	#NOTE: Because we use Arb through Arblib.jl, the code might look a bit like C instead of Julia.
	# There is an issue on the Arblib.jl GitHub about using the MutableArithmetic api to use e.g.
	#	MA.@rewrite a + b + c
	# instead of
	#	Arblib.add!(a,a,b)
	#	Arblib.add!(a,a,c)
	# which might make it easier to read.


    # convert to Arbs & the required precision:
    omega_p,
    omega_d,
    gamma,
    beta_feasible,
    beta_infeasible,
    duality_gap_threshold, #we don't really need the thresholds to be arbs?
    primal_error_threshold,
    dual_error_threshold = (
        Arb.(
            [
                omega_p,
                omega_d,
                gamma,
                beta_feasible,
                beta_infeasible,
                duality_gap_threshold,
                primal_error_threshold,
                dual_error_threshold,
            ],
            prec = prec,
        )
    )
    sdp = convert_to_prec(sdp,prec) # convert the sdp to the precision we use in the solver.

    # The algorithm:
    # initialize:
        # 1): choose initial point q = (0, Ω_p*I, 0, Ω_d*I) = (x,X,y,Y), with Ω>0
    # main loop:
        # 2): compute residues  P = ∑_i A_i x_i - X - C, p = b -B^Tx, d = c- <A_* Y> - By and R = μI - XY
        # 3): Take μ = <X,Y>/K, and μ_p = beta_p μ with beta_p = 0 if q is primal & dual feasible, beta_infeasible otherwise
        # 4): solve the system for the search direction (dx,dX, dy,dY), with R = μ_p I - XY
        # 5): compute corrector deformation μ_c = beta_c μ:
            # r = <(X+dX),(Y+dY)>/(μK)
            # beta = r^2 if r<1, r otherwise
            # beta_c = min( max( beta_feasible, beta),1) if primal & dual feasible, max(beta_infeasible,beta) otherwise
        # 6): solve the system for the search direction (dx,dX, dy,dY), with R = μ_c I - XY
        # 7): compute step lengths: α_p = min(γ α(X,dX),1), α_d = min(γ α(Y,dY),1)
            # with α(M,dM) =  max(0, -eigmin(M)/eigmin(dM)) ( = 0 if eigmin(dM)> 0).
        # 8): do the steps: x,X -> x,X + α_p dx,dX and y,Y -> y,Y + α_d dy,dY
    # Repeat from step 2

    # get the blocksizes to initiate the variables
    subblocksizes = [[0 for l in eachindex(sdp.A[j])] for j in eachindex(sdp.A)]
    for j in eachindex(sdp.A)
        for l in eachindex(sdp.A[j])
            for r=1:size(sdp.A[j][l],1),s=1:size(sdp.A[j][l],2)
                for p in keys(sdp.A[j][l][r,s])
                    if subblocksizes[j][l] == 0
                        subblocksizes[j][l] = size(sdp.A[j][l][r,s][p],1)
                    elseif subblocksizes[j][l] != size(sdp.A[j][l][r,s][p],1)
                        s1 = subblocksizes[j][l]
                        s2 = size(sdp.A[j][l][r,s][p],1)
                        error("The subblocks (j,l,(r,s)) must have the same size for every r,s. $s1 != $s2")
                    end
                end
            end
        end
    end

    # step 1: initialize. We may pass a solution from a previous run
    if length(initial_solutions) != 4 # we need the whole solution, x,X,y,Y, otherwise we initialize the default
        x = ArbRefMatrix(sum(size.(sdp.c,1)), 1, prec = prec) # all tuples (j,r,s,k), equals size of S.
        X = BlockDiagonal([
            BlockDiagonal([
                ArbRefMatrix(
                        subblocksizes[j][l]*size(sdp.A[j][l],1),
                        subblocksizes[j][l]*size(sdp.A[j][l],1),
                    prec = prec,
                ) for l in eachindex(sdp.A[j])
            ]) for j in eachindex(sdp.A)
        ])
        y = ArbRefMatrix(size(sdp.b,1), 1, prec = prec)
        Y = BlockDiagonal([
            BlockDiagonal([
                ArbRefMatrix(
                        subblocksizes[j][l]*size(sdp.A[j][l],1),
                        subblocksizes[j][l]*size(sdp.A[j][l],1),
                    prec = prec,
                ) for l in eachindex(sdp.A[j])
            ]) for j in eachindex(sdp.A)
        ])
        #set the X,Y matrices to omega_p resp. omega_d * I
        for j in eachindex(sdp.A)
            for l in eachindex(sdp.A[j])
                Arblib.one!(X.blocks[j].blocks[l])
                Arblib.mul!(X.blocks[j].blocks[l],X.blocks[j].blocks[l], omega_p)
                Arblib.one!(Y.blocks[j].blocks[l])
                Arblib.mul!(Y.blocks[j].blocks[l],Y.blocks[j].blocks[l], omega_d)
            end
        end
    else
        #initial solutions = [x,X,y,Y].
        x = ArbRefMatrix(initial_solutions[1],prec=prec)
        Arblib.get_mid!(x,x)
        y = ArbRefMatrix(initial_solutions[3],prec=prec)
        Arblib.get_mid!(y,y)

        X = BlockDiagonal([BlockDiagonal([ArbRefMatrix(initial_solutions[2].blocks[j].blocks[l], prec=prec) for l in eachindex(sdp.A[j])]) for j in eachindex(sdp.A)])
        Y = BlockDiagonal([BlockDiagonal([ArbRefMatrix(initial_solutions[4].blocks[j].blocks[l], prec=prec) for l in eachindex(sdp.A[j])]) for j in eachindex(sdp.A)])

        for (j,l) in threadinginfo.jl_order
            Arblib.get_mid!(X.blocks[j].blocks[l],X.blocks[j].blocks[l])
            Arblib.get_mid!(Y.blocks[j].blocks[l],Y.blocks[j].blocks[l])
        end
        #check sizes:
        @assert size(x) == (sum(size.(sdp.c,1)),1)
        @assert size(y) == (size(sdp.b,1),1)
        @assert all([size.(X.blocks[j].blocks,1) == subblocksizes[j] .* size.(sdp.A[j],1) for j in eachindex(sdp.A)])
        @assert all([size.(Y.blocks[j].blocks,1) == subblocksizes[j] .* size.(sdp.A[j],1) for j in eachindex(sdp.A)])
        #we don't check for PSDness, but that's implicitely done in the algorithm
    end

    #separate the high-rank blocks from the low-rank ones.
    # Precompute the matrices for the bilinear pairings and the matrices used for ∑_i x_i A_i and <A^j_*, Y>
<<<<<<< HEAD
    leftvecs_pairings, rightvecs_pairings, pointers_left, pointers_right,high_ranks = precompute_matrices_bilinear_pairings(sdp,subblocksizes)
=======
    leftvecs_pairings, rightvecs_pairings, pointers_right,pointers_left, pointers,high_ranks = create_matrices_bilinear_pairings(sdp,subblocksizes)
>>>>>>> 641a6ef1
    #vecs_left and vecs_right are actually just parts of leftvecs_pairings and rightvecs_pairings ? 
    # note that we can take a flag 'symmetric' if vecsleft == vecsright for all j,l,r,s; then we only have to make the matrix for half of them
    # Note that we can forget about either the leftvecs_pairings or vecs_left, and possibly use the pointers (if we forget about vecs_left)
    # in either case, we save half the memory we use here.
<<<<<<< HEAD
    vecs_left = [[[ArbRefMatrix(0,0) for r=1:size(sdp.A[j][l],1), s=1:size(sdp.A[j][l],2)] for l in eachindex(sdp.A[j])] for j in eachindex(sdp.A)]
    vecs_right = [[[ArbRefMatrix(0,0) for r=1:size(sdp.A[j][l],1), s=1:size(sdp.A[j][l],2)] for l in eachindex(sdp.A[j])] for j in eachindex(sdp.A)]
    # allocs_leftright = 0
    max_s = maximum(size(sdp.A[j][l],2) for j in eachindex(sdp.A) for l in eachindex(sdp.A[j]))
    maxsize = [[maximum(size(leftvecs_pairings[j][l][s],1) for j in eachindex(sdp.A) for l in eachindex(sdp.A[j]) for s=1:size(sdp.A[j][l],2) if s == sf),
                maximum(size(rightvecs_pairings[j][l][s],2) for j in eachindex(sdp.A) for l in eachindex(sdp.A[j]) for s=1:size(sdp.A[j][l],2) if s == sf)] for sf=1:max_s]
    for j in eachindex(sdp.A)
        for l in eachindex(sdp.A[j])
            if high_ranks[j][l]
               continue
            end 
            delta = div(size(Y.blocks[j].blocks[l],1),size(sdp.A[j][l],1))
            for r=1:size(sdp.A[j][l],1), s=1:size(sdp.A[j][l],2)
                cur_right = hcat([sdp.A[j][l][r,s][p].rightevs[i] for p in keys(sdp.A[j][l][r,s]) for i=1:length(sdp.A[j][l][r,s][p].rightevs)]...)
                cur_left = hcat([sdp.A[j][l][r,s][p].leftevs[i] for p in keys(sdp.A[j][l][r,s]) for i=1:length(sdp.A[j][l][r,s][p].leftevs)]...)
                if size(cur_left,1) == 0
                    vecs_left[j][l][r,s] = ArbRefMatrix(delta,0,prec=prec)
                else
                    vecs_left[j][l][r,s] = cur_left
                end
                # allocs_leftright += Arblib.allocated_bytes(vecs_left[j][l][r,s])
                if size(cur_right,1) == 0
                    vecs_right[j][l][r,s] = ArbRefMatrix(delta,0,prec=prec)
                else
                    vecs_right[j][l][r,s] = cur_right
                end
                # allocs_leftright += Arblib.allocated_bytes(vecs_right[j][l][r,s])
            end
        end
    end
=======
    # vecs_left = [[[ArbRefMatrix(0,0) for r=1:size(sdp.A[j][l],1), s=1:size(sdp.A[j][l],2)] for l in eachindex(sdp.A[j])] for j in eachindex(sdp.A)]
    # vecs_right = [[[ArbRefMatrix(0,0) for r=1:size(sdp.A[j][l],1), s=1:size(sdp.A[j][l],2)] for l in eachindex(sdp.A[j])] for j in eachindex(sdp.A)]
    # allocs_leftright = 0
    # for j in eachindex(sdp.A)
    #     for l in eachindex(sdp.A[j])
    #         if high_ranks[j][l]
    #            continue
    #         end 
    #         delta = div(size(Y.blocks[j].blocks[l],1),size(sdp.A[j][l],1))
    #         for r=1:size(sdp.A[j][l],1), s=1:size(sdp.A[j][l],2)
    #             cur_right = hcat([sdp.A[j][l][r,s][p].rightevs[i] for p in keys(sdp.A[j][l][r,s]) for i=1:length(sdp.A[j][l][r,s][p].rightevs)]...)
    #             cur_left = hcat([sdp.A[j][l][r,s][p].leftevs[i] for p in keys(sdp.A[j][l][r,s]) for i=1:length(sdp.A[j][l][r,s][p].leftevs)]...)
    #             if size(cur_left,1) == 0
    #                 vecs_left[j][l][r,s] = ArbRefMatrix(delta,0,prec=prec)
    #             else
    #                 vecs_left[j][l][r,s] = cur_left
    #             end
    #             allocs_leftright += Arblib.allocated_bytes(vecs_left[j][l][r,s])
    #             if size(cur_right,1) == 0
    #                 vecs_right[j][l][r,s] = ArbRefMatrix(delta,0,prec=prec)
    #             else
    #                 vecs_right[j][l][r,s] = cur_right
    #             end
    #             allocs_leftright += Arblib.allocated_bytes(vecs_right[j][l][r,s])
    #         end
    #     end
    # end
>>>>>>> 641a6ef1
    # @show allocs_leftright
    # @show allocs_precompute
    # allocsX = sum(sum(Arblib.allocated_bytes.(X.blocks[j].blocks)) for j in eachindex(X.blocks))
    # @show allocsX

    #step 2
    #loop initialization: compute or set the initial values, and print the header
    iter = 1
    if verbose
		@printf("%5s %8s %11s %11s %11s %10s %10s %10s %10s %10s %10s %10s\n",
            "iter","time(s)","μ","P-obj","D-obj","gap","P-error","p-error","d-error","α_p","α_d","beta"
        )
	end
    alpha_p = alpha_d = Arb(0, prec = prec)
    mu = dot(X, Y) / size(X, 1)
    # Preallocation. In principle we can collect them in a struct or something like that and use them that way.
	# Then we only need to give e.g. Variables and Preallocated to functions instead of e.g. P,p,d, dX,dY,dx,dy
    # We overwrite R, X_inv, S and A_Y in each iteration.
    R = similar(X)
    X_inv = similar(X)
    S = [ArbRefMatrix(size(sdp.c[j],1), size(sdp.c[j],1), prec = prec) for j in eachindex(sdp.c)]
    A_Y = [[
        [ArbRefMatrix(size(leftvecs_pairings[j][l][s],1), 1, prec = prec) for r=1:size(sdp.A[j][l],1), s=1:size(sdp.A[j][l],2)] for l in eachindex(sdp.A[j])] for j in eachindex(sdp.A)
    ]
    P = similar(X)
    d = similar(x)
    p = similar(y)
    dX = similar(X)
    dY = similar(X)
    dx = similar(x)
    dy = similar(y)
    bilinear_pairings_Y = [ArbRefMatrix(maxsize[r][1], maxsize[s][2], prec=matmul_prec) for r=1:max_s, s = 1:max_s]
    bilinear_pairings_Xinv = [ArbRefMatrix(maxsize[r][1], maxsize[s][2], prec=matmul_prec) for r=1:max_s, s = 1:max_s]

    # bilinear_pairings_Y = [[[ ArbRefMatrix(size(leftvecs_pairings[j][l][s],1),size(rightvecs_pairings[j][l][r],2),prec=matmul_prec) for r=1:size(sdp.A[j][l],1), s=1:size(sdp.A[j][l],2)] for l in eachindex(sdp.A[j])] for j in eachindex(sdp.A)]
    # bilinear_pairings_Xinv = [[[r > s ? ArbRefMatrix(0,0,prec=matmul_prec) : ArbRefMatrix(size(leftvecs_pairings[j][l][s],1),size(rightvecs_pairings[j][l][r],2),prec=matmul_prec) for r=1:size(sdp.A[j][l],1), s=1:size(sdp.A[j][l],2)] for l in eachindex(sdp.A[j])] for j in eachindex(sdp.A)]
    # allocs = 
    LinvB = [
        ArbRefMatrix(size(sdp.c[j],1), size(sdp.b,1), prec = prec) for j in eachindex(sdp.A)
    ]
    Q = ArbRefMatrix(size(sdp.b,1),size(sdp.b,1),prec=prec)
    tempX = similar(X) # we need this scratch space several times each iteration
    #errors and feasibility
    p_obj = compute_primal_objective(sdp, x)
    d_obj = compute_dual_objective(sdp, y, Y)
    dual_gap = compute_duality_gap(sdp, x, y, Y)
    time_res = @elapsed begin
        #goes wrong here (probably due to improper window or something like that)
        compute_residuals!(sdp, x, X, y, Y, P, p, d, threadinginfo,leftvecs_pairings,rightvecs_pairings, pointers,high_ranks)
    end
    primal_error = compute_primal_error(P, p)
    dual_error = compute_dual_error(d)
    pd_feas = check_pd_feasibility(
        primal_error,
        dual_error,
        primal_error_threshold,
        dual_error_threshold,
    )
    error_code = [0] #success
    #we keep track of allocations and time of some of the parts of the algorithm
    allocs = zeros(6)
    timings = zeros(17)
    time_start = time()
    # try #catch InterruptExceptions & SolverFailures (so that we still return something)
    @time while (
        !terminate(
            dual_gap,
            primal_error,
            dual_error,
            duality_gap_threshold,
            primal_error_threshold,
            dual_error_threshold,
            need_primal_feasible,
            need_dual_feasible,
        )
    )
        if iter > maxiterations
            println("The maximum number of iterations has been reached.")
            error_code[1] = 2
            break
        end
        GC.gc(false) #not sure if needed
        #step 3
        mu = dot(X, Y) / size(X, 1)
        mu_p = pd_feas ? zero(mu) : beta_infeasible * mu # zero(mu) keeps the precision
        if mu > max_complementary_gap
            println("The maximum complementary gap has been exceeded (mu = $mu).")
            error_code[1] = 3
            break
        end
        #step 4
        time_R = @elapsed begin
            compute_residual_R!(R, X, Y, mu_p, tempX, threadinginfo)
        end

        # We compute the cholesky decomposition, and then solve a triangular system when we use it.
        time_inv = @elapsed begin
            Threads.@threads for (j,l) in threadinginfo.jl_order
                status = approx_cholesky!(X_inv.blocks[j].blocks[l], X.blocks[j].blocks[l],)
                Arblib.get_mid!(
                    X_inv.blocks[j].blocks[l],
                    X_inv.blocks[j].blocks[l],
                ) #ignore the error bounds. Most of the error bounds will be 0 due to the use of approx_cholesky already
                if status == 0
                    @show j,l
                    throw(SolverFailure(
                        "The cholesky decomposition of X was not computed correctly. Try again with higher precision",
                    ))
                end
            end
        end

        # Compute the decomposition which is used to solve the system of equations for the search directions.
		# We also keep A_Y, which is used for <A_*, Y>
        allocs[1] += @allocated begin
            time_decomp = @elapsed begin
                time_schur, time_cholS, time_LinvB, time_Q, time_cholQ =
                    compute_T_decomposition!(sdp, S,A_Y,X_inv, Y,bilinear_pairings_Y,bilinear_pairings_Xinv, LinvB,Q, tempX, threadinginfo,leftvecs_pairings,rightvecs_pairings,pointers_left,pointers_right,high_ranks, prec=matmul_prec)
            end
        end

        # Compute the residuals
        allocs[2] += @allocated begin
            time_res = @elapsed begin
                compute_residuals!(sdp, x, X, y, (Y, A_Y), P, p, d, threadinginfo,leftvecs_pairings,rightvecs_pairings, pointers,high_ranks)
            end
        end

        # Compute the predictor search direction
        allocs[3] += @allocated begin
            time_predictor_dir = @elapsed begin
                times_predictor_in =
                    compute_search_direction!(sdp,dx, dX, dy, dY,  P, p, d, R, X_inv, Y, tempX, threadinginfo, S, LinvB,Q, leftvecs_pairings,rightvecs_pairings, pointers,high_ranks)
            end
        end

        # step 5: compute mu_c
        #TODO: use threads
        r = (dot(X, Y) + dot(X, dY) + dot(dX, Y) + dot(dX, dY)) / (mu * size(X, 1)) 
        beta = r < 1 ? r^2 : r
        beta_c =
            pd_feas ? min(max(beta_feasible, beta), Arb(1, prec = prec)) :
            max(beta_infeasible, beta)
        mu_c = beta_c * mu

        # step 6: the corrector search direction
		# Compute R_c
        time_R += @elapsed begin
            compute_residual_R!(R, X, Y, mu_c, dX, dY, tempX, threadinginfo)
        end
		primal_error = compute_primal_error(P, p)
		dual_error = compute_dual_error(d)
		pd_feas = check_pd_feasibility(
            primal_error,
            dual_error,
            primal_error_threshold,
            dual_error_threshold)


        # Compute the corrector search direction
        allocs[4] += @allocated begin
            time_corrector_dir = @elapsed begin
                times_corrector_in =
                    compute_search_direction!(sdp,dx, dX, dy, dY,  P, p, d, R, X_inv, Y, tempX, threadinginfo, S, LinvB,Q, leftvecs_pairings,rightvecs_pairings, pointers,high_ranks)
            end
        end


        # step 7: compute the step lengths
        allocs[5] += @allocated begin
            time_alpha = @elapsed begin
                alpha_p = compute_step_length(X, dX, gamma, tempX, threadinginfo)
                alpha_d = compute_step_length(Y, dY, gamma, tempX, threadinginfo)
            end
        end



        # if the precision is not high enough, or if there are other problems, the step lengths might be extremely low (e.g. 10^-8 or lower)
        if min(BigFloat(alpha_d),BigFloat(alpha_p)) < step_length_threshold
            min_step = min(Float64(alpha_d),Float64(alpha_p))
            println("The step length (", min_step, ") was too short, possible reasons include precision issues and infeasible problems.")
            println("Another reason might be that the current solution is in a difficult area. In that case you can try decreasing the parameter `step_length_threshold` and/or `gamma`.")
            error_code[1] = 4
            break
        else
            # The steplengths are long enough, so we update the variables.
            # if the current solution is primal ánd dual feasible, we follow the search direction exactly.
            # (this follows the code for SDPB)
            if pd_feas
                alpha_p = min(alpha_p, alpha_d)
                alpha_d = alpha_p
            end
            #step 8: perform the step
            Arblib.addmul!(x, dx, alpha_p)
            Arblib.addmul!(y, dy, alpha_d)
            Arblib.get_mid!(x,x)
            Arblib.get_mid!(y,y)
            Threads.@threads for (j,l) in threadinginfo.jl_order
                Arblib.addmul!(X.blocks[j].blocks[l], dX.blocks[j].blocks[l], alpha_p)
                Arblib.get_mid!(X.blocks[j].blocks[l], X.blocks[j].blocks[l])

                Arblib.addmul!(Y.blocks[j].blocks[l], dY.blocks[j].blocks[l], alpha_d)
                Arblib.get_mid!(Y.blocks[j].blocks[l], Y.blocks[j].blocks[l])
            end
        end

        # We save the times of everything except for the first iteration, as they may include compile time
        if iter >= 2
            timings[1] += time_decomp
            timings[2] += time_predictor_dir
            timings[3] += time_corrector_dir
            timings[4] += time_alpha
            timings[5] += time_inv
            timings[6] += time_R
            timings[7] += time_res
            timings[8:12] .+= [time_schur, time_cholS, time_LinvB, time_Q, time_cholQ]
            timings[13:17] .+= times_predictor_in .+ times_corrector_in
        elseif testing && verbose #if testing, the times of the first few iterations may be interesting
            println(
                "decomp:",
                time_decomp,
                ". directions:",
                time_predictor_dir + time_corrector_dir,
                ". steplength:",
                time_alpha,
            )
            println(
                "schur:",
                time_schur,
                " cholS:",
                time_cholS,
                " LinvB:",
                time_LinvB,
                " Q:",
                time_Q,
                " cholQ:",
                time_cholQ,
            )
            println("X inv:", time_inv, ". R:", time_R, ". residuals p,P,d:", time_res)
        end
        # print the objectives of the start of the iteration, imitating simmons duffin
        # This might be a bit weird, because we only know the step lengths at the end of the iteration
        if verbose
			@printf(
                "%5d %8.1f %11.3e %11.3e %11.3e %10.2e %10.2e %10.2e %10.2e %10.2e %10.2e %10.2e\n",
                iter,
                time() - time_start,
                BigFloat(mu),
                BigFloat(p_obj),
                BigFloat(d_obj),
                BigFloat(dual_gap),
                BigFloat(compute_error(P)),
                BigFloat(compute_error(p)),
                BigFloat(compute_error(d)),
                BigFloat(alpha_p),
                BigFloat(alpha_d),
                beta_c
            )
        end

        # Compute the new objectives, for the new iteration
        allocs[6]+= @allocated begin
            p_obj = compute_primal_objective(sdp, x)
            d_obj = compute_dual_objective(sdp,y, Y)
            dual_gap = compute_duality_gap(p_obj, d_obj)
        end #of allocs


        iter += 1
    end
    # catch e
    #     println("A(n) $(typeof(e)) occurred.")
    #     if hasfield(typeof(e),:msg)
    #         println(e.msg)
    #     end
    #     println("We return the current solution and optimality status.")
    #     error_code[1] = 1 #general errors
    # end #of try/catch
    time_total = time() - time_start #this may include compile time
	results = CLRSResults(x, X, y, Y, compute_primal_objective(sdp, x), compute_dual_objective(sdp,y, Y), sdp.matrix_coeff_names, sdp.free_coeff_names)

    if verbose
		@printf(
            "%5s %8s %11s %11s %11s %10s %10s %10s %10s %10s %10s %10s\n",
            "iter",
            "time(s)",
            "μ",
            "P-obj",
            "D-obj",
            "gap",
            "P-error",
            "p-error",
            "d-error",
            "α_p",
            "α_d",
            "beta"
        )
		if testing
	        #print the total time needed for every part of the algorithm
	        println(
	            "\nTime spent: (The total time may include compile time. The first few iterations are not included in the rest of the times)",
	        )
	        @printf(
	            "%11s %11s %11s %11s %11s %11s %11s %11s\n",
	            "total",
	            "Decomp",
	            "predict_dir",
	            "correct_dir",
	            "alpha",
	            "Xinv",
	            "R",
	            "residuals"
	        )
	        @printf(
	            "%11.5e %11.5e %11.5e %11.5e %11.5e %11.5e %11.5e %11.5e\n\n",
	            time_total,
	            timings[1:7]...
	        )
	        println("Time inside decomp:")
	        @printf(
	            "%11s %11s %11s %11s %11s\n",
	            "schur",
	            "chol_S",
	            "comp LinvB",
	            "comp Q",
	            "chol_Q"
	        )
	        @printf("%11.5e %11.5e %11.5e %11.5e %11.5e\n\n", timings[8:12]...)

	        println("Time inside search directions (both predictor & corrector step)")
	        @printf(
	            "%11s %11s %11s %11s %11s\n",
	            "calc Z",
	            "calc rhs x",
	            "solve system",
	            "calc dX",
	            "calc dY"
	        )
	        @printf("%11.5e %11.5e %11.5e %11.5e %11.5e\n\n", timings[13:17]...)

            println("Allocations in several functions:")
            @printf(
                "%11s %11s %11s %11s %11s %11s\n",
                "Decomp",
                "Residuals",
                "Predictor",
                "Corrector",
                "Step length",
                "Errors",
            )
            @printf("%11.4e %11.4e %11.4e %11.4e %11.4e %11.4e\n\n", allocs...)
        end
		println("\nPrimal objective:", results.primal_objective)
		println("Dual objective:", results.dual_objective)
		println("Duality gap:", compute_duality_gap(results.primal_objective, results.dual_objective))

    end


    # Get the status from the results
    if pd_feas && dual_gap < duality_gap_threshold
        # optimal
        status = Optimal()
    elseif (pd_feas && dual_gap < 10^-8) || (primal_error < 10^-15 && dual_error < 10^-15 && dual_gap < 10^-8)
        # How do we define near optimal? Maybe we should remove this
        status = NearOptimal()
    elseif pd_feas
        status = Feasible()
    elseif dual_error < dual_error_threshold && !pd_feas
        status = DualFeasible()
    elseif primal_error < primal_error_threshold && !pd_feas
        status = PrimalFeasible()
    else
        status = NotConverged()
    end

    return status, results, time_total, error_code[1] #maybe wrap time & error code in something like SolverStatistics?
end

"""Compute the primal objective <c, x> + constant"""
function compute_primal_objective(sdp, x)
    if sdp.maximize
        return dot_c(sdp, x) + sdp.constant
    else
        return -dot_c(sdp, x) + sdp.constant
    end
end

"""Compute the dual objective <C,Y> + <b,y> + constant"""
function compute_dual_objective(sdp,y, Y)
    return dot(sdp.C, Y) + dot(sdp.b, y) + sdp.constant
end

"""Compute the error (max abs (P_ij)) of a blockdiagonal matrix"""
function compute_error(P::BlockDiagonal)
    max_P = Arb(0, prec = precision(P))
    for b in P.blocks
        Arblib.max!(max_P, compute_error(b), max_P)
    end
    return max_P
end

"""Compute the error (max abs(d_ij)) of an ArbMatrix"""
function compute_error(d::ArbRefMatrix)
    max_d = Arb(0, prec = precision(d))
    abs_temp = Arb(0, prec = precision(d))
    for i = 1:size(d, 1)
        for j = 1:size(d, 2)
            Arblib.max!(max_d, max_d, Arblib.abs!(abs_temp,d[i,j]))
        end
    end
    return max_d
end

"""Compute the primal error"""
function compute_primal_error(P, p)
    max_p = compute_error(p)
    max_P = compute_error(P)
    return Arblib.max!(max_p, max_p, max_P)
end

"""Compute the dual error"""
compute_dual_error(d) = compute_error(d)

"""Compute the duality gap (primal_obj - dual_obj)/max{1, |primal_obj+dual_obj|}"""
function compute_duality_gap(sdp, x, y, Y)
    primal_objective = compute_primal_objective(sdp,x)
    dual_objective = compute_dual_objective(sdp,y,Y)
    return compute_duality_gap(primal_objective, dual_objective)
end

function compute_duality_gap(primal_objective, dual_objective)
    return abs(primal_objective - dual_objective) /
           max(one(primal_objective), abs(primal_objective + dual_objective))
end

"""Compute <c,x> where c is distributed over constraints"""
function dot_c(sdp, x)
    res = Arb(0, prec = precision(x))
    x_idx = 1
    for j = 1:length(sdp.c)
        for i = 1:length(sdp.c[j])
            Arblib.addmul!(res, sdp.c[j][i,1], x[x_idx,1])
            x_idx += 1
        end
    end
    return res
end

"""Compute the dual residue d = c - <A_*, Y> - By"""
function calculate_res_d!(sdp,y,Y,d,leftvecs_pairings,rightvecs_pairings, pointers,high_ranks)
    cur_idx = 0
    w = ArbRefMatrix(0,0)
    for j in eachindex(sdp.c)
        Arblib.window_init!(w, d, cur_idx, 0,cur_idx+size(sdp.c[j],1), 1)
        
        Arblib.approx_mul!(w, sdp.B[j], y)
        Arblib.neg!(w,w)
        Arblib.add!(w,w,sdp.c[j])
        Arblib.window_clear!(w)
        # d[cur_idx+1:cur_idx+size(sdp.c[j],1),1] = sdp.c[j]
        cur_idx += size(sdp.c[j],1)
    end
	# Maybe we can do this a bit more efficient, without copying sdp.B[j] into the matrix B
    # B::ArbRefMatrix = vcat(sdp.B...)
    # Arblib.sub!(d,d,Arblib.approx_mul!(similar(d),B,y))
    Arblib.sub!(d,d,trace_A(sdp,Y,leftvecs_pairings,rightvecs_pairings, pointers,high_ranks))
    return d
end

"""Compute the residuals P,p and d."""
function compute_residuals!(sdp, x, X, y, Y, P, p, d,threadinginfo,leftvecs_pairings,rightvecs_pairings, pointers,high_ranks)
    # P = ∑_i x_i A_i - X - C, (+ C if we are minimizing)
    # @show 1
    compute_weighted_A!(P, sdp, x,leftvecs_pairings,rightvecs_pairings, pointers,high_ranks)
    Threads.@threads for (j,l) in threadinginfo.jl_order
        Arblib.sub!(P.blocks[j].blocks[l],P.blocks[j].blocks[l],X.blocks[j].blocks[l])
        if sdp.maximize  # normal
            Arblib.sub!(P.blocks[j].blocks[l],P.blocks[j].blocks[l], sdp.C.blocks[j].blocks[l])
        else # we use -C in the program when minimizing
            Arblib.add!(P.blocks[j].blocks[l],P.blocks[j].blocks[l], sdp.C.blocks[j].blocks[l])
        end
        Arblib.get_mid!(P.blocks[j].blocks[l], P.blocks[j].blocks[l])
    end
    # d = c - <A_*, Y> - By
    # @show 2
    calculate_res_d!(sdp,y,Y,d,leftvecs_pairings,rightvecs_pairings, pointers,high_ranks)
    Arblib.get_mid!(d, d)
    # @show 3
    # p = b - B^T x (-b if we are minimizing)
    Arblib.zero!(p)
    # We do it per thread separately, but they need to be added together which cannot directly be done with threading
    p_added = [similar(p) for j in eachindex(sdp.B)]
    Threads.@threads for j in threadinginfo.j_order
        j_idx = sum(size.(sdp.c[1:j-1],1))
        # Arblib.approx_mul!(p_added[j], transpose(sdp.B[j]), x[j_idx+1:j_idx+size(sdp.c[j],1),:])
        approx_mul_transpose!(p_added[j],sdp.B[j], x[j_idx+1:j_idx+size(sdp.c[j],1),:])
    end
    for j in eachindex(p_added)
        Arblib.sub!(p,p,p_added[j])
    end
    if sdp.maximize #normal
        Arblib.add!(p,p,sdp.b)
    else
        # we use -b in the program when minimizing
        Arblib.sub!(p,p,sdp.b)
    end
    Arblib.get_mid!(p, p)
    return nothing # we modify P,p and d
end

"""Determine whether the main loop should terminate or not"""
function terminate(
    duality_gap,
    primal_error,
    dual_error,
    duality_gap_threshold,
    primal_error_threshold,
    dual_error_threshold,
    need_primal_feasible,
    need_dual_feasible,
)
    #NOTE: We might also need termination criteria for when the problem is infeasible. e.g. a too large primal/dual objective
    # We convert to BigFloats to avoid unexpected results due to large error bounds.
    # This is (probably) only important when increasing the precision during the solving, or not at all
    duality_gap_opt = BigFloat(duality_gap) < BigFloat(duality_gap_threshold)
    primal_feas = BigFloat(primal_error) < BigFloat(primal_error_threshold)
    dual_feas = BigFloat(dual_error) < BigFloat(dual_error_threshold)
    if need_primal_feasible && primal_feas
        println("Primal feasible solution found")
        return true
    end
    if need_dual_feasible && dual_feas
        println("Dual feasible solution found")
        return true
    end
    if primal_feas && dual_feas && duality_gap_opt
        println("Optimal solution found")
        return true
    end
    return false
end

"""Check primal and dual feasibility"""
function check_pd_feasibility(primal_error, dual_error, primal_error_threshold, dual_error_threshold)
    primal_feas = primal_error < primal_error_threshold
    dual_feas = dual_error < dual_error_threshold
    return primal_feas && dual_feas
end


"""Compute the residual R, with or without second order term """
function compute_residual_R!(R, X, Y, mu,tempX, threadinginfo)
    # R = mu*I - X * Y
    Threads.@threads for (j,l) in threadinginfo.jl_order
        Arblib.one!(R.blocks[j].blocks[l])
        Arblib.mul!(R.blocks[j].blocks[l], R.blocks[j].blocks[l], mu)
        Arblib.approx_mul!(tempX.blocks[j].blocks[l], X.blocks[j].blocks[l], Y.blocks[j].blocks[l])
        Arblib.sub!(R.blocks[j].blocks[l], R.blocks[j].blocks[l], tempX.blocks[j].blocks[l])
    end
    return R
end

function compute_residual_R!(R, X, Y, mu, dX, dY, tempX, threadinginfo)
    # R = mu*I - X Y - dX dY
    Threads.@threads for (j,l) in threadinginfo.jl_order
        Arblib.one!(R.blocks[j].blocks[l])
        Arblib.mul!(R.blocks[j].blocks[l], R.blocks[j].blocks[l], mu)
        Arblib.approx_mul!(tempX.blocks[j].blocks[l], X.blocks[j].blocks[l], Y.blocks[j].blocks[l])
        Arblib.sub!(R.blocks[j].blocks[l], R.blocks[j].blocks[l], tempX.blocks[j].blocks[l])
        Arblib.approx_mul!(tempX.blocks[j].blocks[l], dX.blocks[j].blocks[l], dY.blocks[j].blocks[l])
        Arblib.sub!(R.blocks[j].blocks[l], R.blocks[j].blocks[l], tempX.blocks[j].blocks[l])
    end
    return R
end

function create_matrices_bilinear_pairings(sdp::ClusteredLowRankSDP,subblocksizes::Vector{Vector{Int}}; prec=precision(sdp.b))
    #we give the matrices for fixed j,l,r, with pointers indicating the start/end indices per s
    leftvecs = [[ArbRefMatrix[] for l in eachindex(sdp.A[j])] for j in eachindex(sdp.A)]
    rightvecs = [[ArbRefMatrix[] for l in eachindex(sdp.A[j])] for j in eachindex(sdp.A)]
    #start and end index
    pointers = [[[[[] for s=1:size(sdp.A[j][l],2)] for r=1:size(sdp.A[j][l],1)] for l in eachindex(sdp.A[j])] for j in eachindex(sdp.A)] #note that each A[j][l][r,s] has the same number of right vecs as left vecs
    high_ranks = [Bool[false for l in eachindex(sdp.A[j])] for j in eachindex(sdp.A)]
    pointers_right = [[[Dict{Tuple{Int,Int,Int},Int}() for r=1:size(sdp.A[j][l],1)] for l in eachindex(sdp.A[j])] for j in eachindex(sdp.A)]
    pointers_left = [[[Dict{Tuple{Int,Int,Int},Int}() for r=1:size(sdp.A[j][l],1)] for l in eachindex(sdp.A[j])] for j in eachindex(sdp.A)]
    w = ArbRefMatrix(0,0)
    for j in eachindex(sdp.A)
        for l in eachindex(sdp.A[j])
            high_ranks[j][l] = any(typeof(sdp.A[j][l][i][p]) != LowRankMat for i in eachindex(sdp.A[j][l]) for p in keys(sdp.A[j][l][i]))
            for r=1:size(sdp.A[j][l],1)
                if high_ranks[j][l] #for high rank matrices we don't have left/right vecs
                    push!(rightvecs[j][l], ArbRefMatrix(subblocksizes[j][l],0,prec=prec))
                    push!(leftvecs[j][l], ArbRefMatrix(subblocksizes[j][l],0,prec=prec))
                    continue
                end
                push!(rightvecs[j][l],hcat([sdp.A[j][l][r,s][p].rightevs[rnk] for s=1:size(sdp.A[j][l],2) for p in keys(sdp.A[j][l][r,s]) for rnk=1:length(sdp.A[j][l][r,s][p].eigenvalues)]...))
                push!(leftvecs[j][l],ArbRefMatrix(size(rightvecs[j][l][r],2), size(rightvecs[j][l][r],1),prec=prec))
                #for the leftvecs we want a transpose
                # for (i, i_vec) in enumerate(unique_left)
                #     Arblib.window_init!(w, unique_left_arb, i-1,0,i,size(unique_left_arb,2))
                #     Arblib.transpose!(w, left[i_vec])
                #     Arblib.window_clear!(w)
                # end
                idx = 0
                for s = 1:size(sdp.A[j][l],2)
                    push!(pointers[j][l][r][s], idx)
                    for p in keys(sdp.A[j][l][r,s])
                        for rnk in eachindex(sdp.A[j][l][r,s][p].eigenvalues)
                            idx+=1
                            pointers_right[j][l][r][(s,p,rnk)] = idx
                            pointers_left[j][l][r][(s,p,rnk)] = idx
                            Arblib.window_init!(w, leftvecs[j][l][r], idx-1, 0, idx, size(leftvecs[j][l][r],2))
                            Arblib.transpose!(w, sdp.A[j][l][r,s][p].leftevs[rnk])
                            Arblib.window_clear!(w)
                        end
                    end
                    push!(pointers[j][l][r][s], idx)
                end
            end
        end
    end
    return leftvecs, rightvecs, pointers_right,pointers_left, pointers, high_ranks
end


function precompute_matrices_bilinear_pairings(sdp, subblocksizes; prec = precision(sdp.b))
    #In this function we precompute the matrices [v^j,l_p,r,s ...] for the matrix multiplications Vl*Y*Vr and Vl*X^-1 * Vr, and the indexing j,l,p,r,s -> column/row
    # This only has to be done once, so performance does not have a high priority here.
    # We try to remove duplicates, because that is the main difference between the old and new format for things like binary sphere packing.
    leftvecs = [[ArbRefMatrix[] for l in eachindex(sdp.A[j])] for j in eachindex(sdp.A)]
    rightvecs = [[ArbRefMatrix[] for l in eachindex(sdp.A[j])] for j in eachindex(sdp.A)]
    high_ranks = [Bool[false for l in eachindex(sdp.A[j])] for j in eachindex(sdp.A)]
<<<<<<< HEAD
=======
    total_allocs = 0
>>>>>>> 641a6ef1

    w = ArbRefMatrix(0,0,prec=prec)
    # Indexing: j,l,r
    # For every (s,p,rank) combination for this j,l,r we have an entry pointing towards the vector from leftvecs resp rightvecs.
    pointers_right = [[[Dict{Tuple{Int,Int,Int},Int}() for r=1:size(sdp.A[j][l],1)] for l in eachindex(sdp.A[j])] for j in eachindex(sdp.A)]
    pointers_left = [[[Dict{Tuple{Int,Int,Int},Int}() for r=1:size(sdp.A[j][l],1)] for l in eachindex(sdp.A[j])] for j in eachindex(sdp.A)]
    for j in eachindex(sdp.A)
        for l in eachindex(sdp.A[j])
            high_ranks[j][l] = any(typeof(sdp.A[j][l][i][p]) != LowRankMat for i in eachindex(sdp.A[j][l]) for p in keys(sdp.A[j][l][i]))
            for r=1:size(sdp.A[j][l],1)
                if high_ranks[j][l] #for high rank matrices we don't have left/right vecs
                    push!(rightvecs[j][l], ArbRefMatrix(subblocksizes[j][l],0,prec=prec))
                    push!(leftvecs[j][l], ArbRefMatrix(subblocksizes[j][l],0,prec=prec))
                    pointers_right[j][l][r] = Dict{Tuple{Int,Int,Int},Int}()
                    pointers_left[j][l][r] = Dict{Tuple{Int,Int,Int},Int}()
                    continue
                end
                # NOTE: this assumes that sdp.A[j][l][r,s][p] = transpose(sdp.A[j][l][s,r][p]). We need to make sure that that is the case.
                # This is the only place where we really need it. (and where we use these matrices)
                # vectors for this combination of j,l,r
                right = [sdp.A[j][l][r,s][p].rightevs[rnk] for s=1:size(sdp.A[j][l],2) for p in keys(sdp.A[j][l][r,s]) for rnk=1:length(sdp.A[j][l][r,s][p].eigenvalues)]
                if length(right) == 0
                    push!(rightvecs[j][l], ArbRefMatrix(subblocksizes[j][l],0,prec=prec))
                    pointers_right[j][l][r] = Dict{Tuple{Int,Int,Int},Int}() #nothing to point to, and nothing which points to anything
                else
                    #remove duplicates
                    unique_right = unique_idx(right)
                    #points to the column with the vector we want
                    pntr_right = Dict((s,p,rnk) => findfirst(x-> right[x]==right[i], unique_right) for (i,(s,p,rnk)) in enumerate([(s,p,rnk) for s=1:size(sdp.A[j][l],2) for p in keys(sdp.A[j][l][r,s]) for rnk=1:length(sdp.A[j][l][r,s][p].eigenvalues)]))
                    pointers_right[j][l][r] = pntr_right
                    unique_right_arb = ArbRefMatrix(size(right[1],1),length(unique_right), prec=prec)
                    for (i, i_vec) in enumerate(unique_right)
                        unique_right_arb[:, i] = right[i_vec]
                    end
                    # cur_rvec = ArbRefMatrix(size(unique_right_arb,1), size(unique_right_arb,2),prec=prec)
                    Arblib.set_round!.(unique_right_arb, unique_right_arb) #round to the wanted precision
                    Arblib.get_mid!(unique_right_arb, unique_right_arb)
                    push!(rightvecs[j][l], unique_right_arb)
                end

                # We do the same for the left eigenvectors
                left = [sdp.A[j][l][r,s][p].leftevs[rnk] for s=1:size(sdp.A[j][l],2) for p in keys(sdp.A[j][l][r,s]) for rnk=1:length(sdp.A[j][l][r,s][p].eigenvalues)]
                if length(left) == 0
                    push!(leftvecs[j][l], ArbRefMatrix(subblocksizes[j][l],0,prec=prec))
                    pointers_left[j][l][r] = Dict{Tuple{Int,Int,Int},Int}()
                else
                    #remove duplicates
                    unique_left = unique_idx(left)
                    #points to the column with the vector we want
                    pntr_left = Dict((s,p,rnk) => findfirst(x-> left[x]==left[i], unique_left) for (i,(s,p,rnk)) in enumerate([(s,p,rnk) for s=1:size(sdp.A[j][l],2) for p in keys(sdp.A[j][l][r,s]) for rnk=1:length(sdp.A[j][l][r,s][p].eigenvalues)]))
                    pointers_left[j][l][r] = pntr_left
                    unique_left_arb = ArbRefMatrix(length(unique_left),size(left[1],1), prec=prec)
                    for (i, i_vec) in enumerate(unique_left)
                        Arblib.window_init!(w, unique_left_arb, i-1,0,i,size(unique_left_arb,2))
                        Arblib.transpose!(w, left[i_vec])
                        Arblib.window_clear!(w)
                    end
                    Arblib.set_round!.(unique_left_arb, unique_left_arb) #round to the wanted precision
                    Arblib.get_mid!(unique_left_arb, unique_left_arb)
                    push!(leftvecs[j][l], unique_left_arb)
                end


            end
        end
    end
    return leftvecs,rightvecs,pointers_left,pointers_right, high_ranks
end

"""Compute S, integrated with the precomputing of the bilinear pairings"""
function compute_S_integrated!(S,sdp,A_Y, X_inv, Y,bilinear_pairings_Y, bilinear_pairings_Xinv, leftvecs,rightvecs,pointers_left,pointers_right,high_ranks, tempX;matmul_prec=precision(S[1]))
    #NOTE: somewhere in this function, the memory is allocated but not always released. Goes from 13% before to 20% just after this function.
    #   Apparently, calling 'ccall(:malloc_trim, Cvoid, (Cint,), 0)' could free (some) more memory
    prec = precision(Y)
    # We have done some preprocessing: make an ArbMatrix of the unique vectors we need to use for Y_.,r etc,
    # and pointers from p,r,s to the right column/entry. Then we can just apply the matrix multiplication, and then later pick the entry the pointer is pointing towards.

    # For <A_*, Y> we need bilinear_pairings_Y[r,s,(k,rnk),(k,rnk)]. So per r,s block, the diagonal
    if any(size(rightvecs[j][l][r],2) > 200 for j in eachindex(sdp.A) for l in eachindex(sdp.A[j]) for r=1:size(sdp.A[j][l],1))
        #We only need to do GC.gc() if there are a lot of allocations
        GC.gc()
        malloc_trim(0)
    end
    base = Sys.free_memory()/1024^3 #in GB

    temp_window = ArbRefMatrix(0,0)
    temp_window2 = ArbRefMatrix(0,0)
    for j in eachindex(sdp.A)
        Arblib.zero!(S[j])
        for l in eachindex(sdp.A[j])
            sz = size(Y.blocks[j].blocks[l],1)
            delta = div(sz, size(sdp.A[j][l],1)) #NOTE: we assume that all blocks are of the same size
            # @show sz, delta
            #Here we make a distinction between low- and high-rank blocks 
            # For high-rank blocks we do not use the sparsity (if existing) at first. This might be optimized later, using the formula F*(k) of Fujisawa et al. (1997)
            if high_ranks[j][l]
                #for high_rank matrices we don't compute A_Y. We compute the contribution to S_{pq} by
                #   dot(A[j][l][p], X^-1 * A[j][l][q] * Y)
                # high rank matrices always have one subblock
                for p in keys(sdp.A[j][l][1,1]) #Not sure if we should do this threaded or the matrix multiplications
                    # scratch = similar(X_inv.blocks[j].blocks[l])
                    Arblib.solve_cho_precomp!(tempX.blocks[j].blocks[l], X_inv.blocks[j].blocks[l], sdp.A[j][l][1,1][p])
                    matmul_threaded!(tempX.blocks[j].blocks[l], tempX.blocks[j].blocks[l], Y.blocks[j].blocks[l], prec=matmul_prec)
                    # We only do the upper triangular part here, so q >= p
                    qs = [q for q in keys(sdp.A[j][l][1,1]) if q >= p]
                    Threads.@threads for q in qs
                        Arblib.add!(S[j][p,q],S[j][p,q], dot(tempX.blocks[j].blocks[l], sdp.A[j][l][1,1][q]))
                    end
                end
            else # low rank case

                # We basically have three options for using the cholesky factors
                # 1) form the full matrix corresponding to rightvecs and left vecs and do triangular solves and matrix multiplications.
                # Con: due to the block structure we can do it faster
                # pro: relatively easy
                # 2) Use the block structure to do smaller triangular solves/matmuls (i.e., similar to how we do it now)
                # con: more difficult to implement due to 'recursion' for the non-diagonal blocks
                # pro: we do have a block diagonal structure, so it'll save some time (probably)
                # 3) Explicitely invert X using the cholesky factor, and use that to do it like Y. Since it doesn't really seem to matter which method we use, we'll do this. Because we do a matrix multiplication instead of a two
                # We use method 3, since it doesn't seem to have much effect on the precision we need.
                # X_inv_block = similar(X_inv.blocks[j].blocks[l])
                Arblib.inv_cho_precomp!(tempX.blocks[j].blocks[l],X_inv.blocks[j].blocks[l])
                #if the matrices are not exact, Arblib.approx_mul! will copy the midpoints to a temporary matrix
                Arblib.get_mid!(tempX.blocks[j].blocks[l],tempX.blocks[j].blocks[l])

                # if size(sdp.A[j][l],1) == 1 #only one block, so we can do it slightly more memory efficient (avoid copying by indexing)
                #     part = ArbRefMatrix(size(Y.blocks[j].blocks[l],1), size(rightvecs[j][l][1],2), prec=matmul_prec)
                #     matmul_threaded!(part,Y.blocks[j].blocks[l], rightvecs[j][l][1], prec=matmul_prec)
                #     matmul_threaded!(bilinear_pairings_Y[1,1], leftvecs[j][l][1], part,prec=matmul_prec)
                #     Arblib.get_mid!(bilinear_pairings_Y[1,1], bilinear_pairings_Y[1,1])

                #     # surprisingly, it doesn't matter a lot whether this is done with Xinv or with Xchol (i.e. explicite inverse or triangular solves from cholesky)
                #     # Maybe it matters more when the conditioning of the vandermonde matrix is worse?
                #     matmul_threaded!(part, tempX.blocks[j].blocks[l],rightvecs[j][l][1], prec=matmul_prec)
                #     matmul_threaded!(bilinear_pairings_Xinv[j][l][1,1], leftvecs[j][l][1], part, prec=matmul_prec)
                #     Arblib.get_mid!(bilinear_pairings_Xinv[j][l][1,1], bilinear_pairings_Xinv[j][l][1,1])
                # else #more blocks
                for r=1:size(sdp.A[j][l],2)
                    part_r = ArbRefMatrix(size(Y.blocks[j].blocks[l],1), size(rightvecs[j][l][r],2), prec=matmul_prec)
                    Arblib.window_init!(temp_window, Y.blocks[j].blocks[l], 0, (r-1)*delta, sz, r*delta)
                    matmul_threaded!(part_r, temp_window, rightvecs[j][l][r], prec=matmul_prec)
                    Arblib.window_clear!(temp_window)
                    Arblib.get_mid!(part_r, part_r)
                    for s=1:r
                        Arblib.window_init!(temp_window, part_r, (s-1)*delta, 0, s*delta, size(part_r,2))
                        Arblib.window_init!(temp_window2, bilinear_pairings_Y[s,r], 0, 0, size(leftvecs[j][l][s],1), size(part_r,2))
                        matmul_threaded!(temp_window2, leftvecs[j][l][s], temp_window, prec=matmul_prec)#,opt=4)
                        Arblib.window_clear!(temp_window)
                        Arblib.window_clear!(temp_window2)
                        Arblib.get_mid!(bilinear_pairings_Y[s,r], bilinear_pairings_Y[s,r])
                    end
                    Arblib.window_init!(temp_window, tempX.blocks[j].blocks[l], 0, (r-1)*delta, sz, r*delta)
                    matmul_threaded!(part_r, temp_window, rightvecs[j][l][r], prec=matmul_prec)
                    Arblib.window_clear!(temp_window)
                    Arblib.get_mid!(part_r, part_r)
                    for s=1:r
                        Arblib.window_init!(temp_window, part_r, (s-1)*delta, 0, s*delta, size(part_r,2))
                        Arblib.window_init!(temp_window2, bilinear_pairings_Xinv[s,r], 0, 0, size(leftvecs[j][l][s],1), size(part_r,2))

                        matmul_threaded!(temp_window2,leftvecs[j][l][s],temp_window,prec=matmul_prec)#,opt=4)
                        Arblib.window_clear!(temp_window)
                        Arblib.window_clear!(temp_window2)
                        Arblib.get_mid!(bilinear_pairings_Xinv[s,r],bilinear_pairings_Xinv[s,r])
                    end
                end
                # end

                #TODO: check if this goes right when r != s and A[r,s] is not symmetric (but A[r,s] = A[s,r]) 
                # Set the other r,s blocks, being the transpose of the s,r blocks
                # for r=1:size(sdp.A[j][l],1)
                #     for s=1:r-1 # we only have to do the blocks up to (not including) the diagonal
                #         Arblib.transpose!(bilinear_pairings_Y[j][l][r,s],bilinear_pairings_Y[j][l][s,r])
                #         Arblib.transpose!(bilinear_pairings_Xinv[j][l][r,s],bilinear_pairings_Xinv[j][l][s,r])
                #     end
                # end

                #We collect the parts v^T Y v, because we need them to compute <A_*, Y>
                for r = 1:size(sdp.A[j][l],1)
                    for s = 1:r
                        Arblib.zero!(A_Y[j][l][r,s])
                        idx = 1
                        for p in keys(sdp.A[j][l][r,s])
                            for rnk=1:length(sdp.A[j][l][r,s][p].eigenvalues)
                                #This way we have A_Y in the order of [for p in Ps for i=1:rank]
                                # here we take the transpose element, since we only have the bilinear pairings for r <= s
                                if r != s
                                    A_Y[j][l][r,s][idx,1] = bilinear_pairings_Y[s,r][pointers_right[j][l][s][(r,p,rnk)], pointers_left[j][l][r][(s,p,rnk)]]
                                else
                                    A_Y[j][l][r,s][idx,1] = bilinear_pairings_Y[r,s][pointers_left[j][l][r][(s,p,rnk)], pointers_right[j][l][s][(r,p,rnk)]]
                                end
                                idx+=1
                            end
                        end
                    end
                end

                # We compute the contribution of this l to S[j]
                # The elements of S are per p,q, and then we need to sum over r,s,rnk  for both p,q
                # So we can loop over r1,s1, parallellize over p, loop over rank(p) r2,s2,q,rank(q)
                # and then add the contribution to S[j][p,q]
                for r1=1:size(sdp.A[j][l],1)
                    for s1=1:size(sdp.A[j][l],2)
                        # We need collect to combine keys(Dict()) with @threads, since @threads need an ordering and the keys are unordered
                        Threads.@threads for p in collect(keys(sdp.A[j][l][r1,s1]))
                            #NOTE: for high p, we do less q. So this may not be very well balanced. the order through keys may be kind of random, so this may be a better ordering than sorted
                            tot = Arb(prec=prec)
                            for r2=1:size(sdp.A[j][l],1)
                                for s2=1:size(sdp.A[j][l],2)
                                    for q in keys(sdp.A[j][l][r2,s2])
                                        # We can do only the upper triangular part here, so q >= p
                                        if q<p
                                            continue
                                        end
                                        for rnk1 = 1:length(sdp.A[j][l][r1,s1][p].eigenvalues)
                                            for rnk2 = 1:length(sdp.A[j][l][r2,s2][q].eigenvalues)
                                                #NOTE: we only have the bilinear pairings for r <= s. In the other case, we need to take the transpose element
                                                #S[j][p,q] += λ_p * λ_q * bilinearX * bilinearY.
                                                # The two comparisons do not add much to the time, but save 50% when both eigenvalues are 1.
                                                # Also, in general it is easy to get 1, just multiply one of the vectors by the eigenvalue. But that might give more unique eigenvectors
                                                if sdp.A[j][l][r1,s1][p].eigenvalues[rnk1] != sdp.A[j][l][r2,s2][q].eigenvalues[rnk2] || sdp.A[j][l][r2,s2][q].eigenvalues[rnk2] != 1
                                                    Arblib.mul!(tot,sdp.A[j][l][r1,s1][p].eigenvalues[rnk1], sdp.A[j][l][r2,s2][q].eigenvalues[rnk2])
                                                    if s1 <= r2 # we only have bilinearpairing[r,s] for r <= s (here r = s1, s = r2)
                                                        Arblib.mul!(tot,tot,bilinear_pairings_Xinv[s1,r2][pointers_left[j][l][s1][(r1,p,rnk1)],pointers_right[j][l][r2][(s2,q,rnk2)]])
                                                    else
                                                        Arblib.mul!(tot,tot,bilinear_pairings_Xinv[r2, s1][pointers_right[j][l][r2][(s2,q,rnk2)], pointers_left[j][l][s1][(r1,p,rnk1)]])
                                                    end
                                                    if s2 <= r1
                                                        Arblib.addmul!(S[j][p,q],tot,bilinear_pairings_Y[s2,r1][pointers_left[j][l][s2][(r2,q,rnk2)],pointers_right[j][l][r1][(s1,p,rnk1)]])
                                                    else
                                                        Arblib.addmul!(S[j][p,q],tot,bilinear_pairings_Y[r1,s2][pointers_right[j][l][r1][(s1,p,rnk1)], pointers_left[j][l][s2][(r2,q,rnk2)]])
                                                    end
                                                else #both eigenvalues are 1, so we don't have to multiply by them
                                                    a1 = pointers_left[j][l][s1][(r1,p,rnk1)]
                                                    a2 = pointers_right[j][l][r2][(s2,q,rnk2)]
                                                    i1,i2 = s1, r2
                                                    b1 = pointers_left[j][l][s2][(r2,q,rnk2)]
                                                    b2 = pointers_right[j][l][r1][(s1,p,rnk1)]
                                                    j1,j2 = s2, r1
                                                    if s1 > r2
                                                        a1,a2 ,i1,i2 = a2,a1,i2,i1
                                                    end
                                                    if s2 > r1
                                                        b1,b2,j1,j2 = b2,b1,j2,j1
                                                    end
                                                    Arblib.addmul!(S[j][p,q],bilinear_pairings_Xinv[i1,i2][a1,a2],bilinear_pairings_Y[j1,j2][b1,b2])
                                                end
                                            end
                                        end
                                    end
                                end
                            end
                        end
                    end
                end
            end
            # We call the gc when the memory usage gets too large. This is hardcoded, and the size we require might not be the best one.
            # When we use more than 5GB we call the GC. We could do it as percentage of the free or total memory.
            # That has the downside that it depends on the system state. 5GB hardcoded is also not a very good idea, especially for systems with a low amount of RAM
            if Sys.free_memory()/1024^3 < base - 5 # we used at least 5GB for the calculations
                GC.gc() #GC.gc(false) doesn't work very well when called frequently. i.e., it doesn't help a lot with freeing the memory on Linux
                malloc_trim(0)
            end
        end
        symmetric!(S[j])
        Arblib.get_mid!(S[j], S[j])
    end
    GC.gc(false) # clean up some of the garbage we created in this function, in case the matrices are small & GC.gc() doesn't get called
end

"""Compute the decomposition of [S B; B^T 0]"""
function compute_T_decomposition!(sdp,S,A_Y,X_inv, Y,bilinear_pairings_Y,bilinear_pairings_Xinv,LinvB,Q, tempX, threadinginfo,leftvecs,rightvecs,pointers_left,pointers_right,high_ranks; prec=precision(S[1]))
    # 1) pre compute bilinear basis
    # 2) compute S
    # 3) compute cholesky decomposition S = LL^T
    # 4) compute decomposition of [S B; B^T 0]

    # 1,2) compute the bilinear pairings and S, integrated. (per j,l, compute first pairings then S[j] part)
    time_schur = @elapsed begin
        compute_S_integrated!(S,sdp,A_Y, X_inv, Y,bilinear_pairings_Y,bilinear_pairings_Xinv,leftvecs,rightvecs,pointers_left,pointers_right,high_ranks,tempX, matmul_prec=prec)
    end

    #3) cholesky decomposition of S
    # We use a floating point version for the Cholesky, instead of the version of Arblib. It does exactly the same, but zeroes the error bounds during the algorithm
    time_cholS = @elapsed begin
        Threads.@threads for j in threadinginfo.j_order
            succes = approx_cholesky!(S[j])
            Arblib.get_mid!(S[j],S[j])
            if succes == 0
                throw(SolverFailure("S was not decomposed succesfully, try again with higher precision"))
            end
        end
    end

    #4) compute decomposition:
    #L^-1B
    time_LinvB = @elapsed begin
        Threads.@threads for j in threadinginfo.j_order
            Arblib.approx_solve_tril!(LinvB[j], S[j], sdp.B[j], 0)
            Arblib.get_mid!(LinvB[j],LinvB[j])
        end
    end

    #compute Q = B^T L^-T L^-1 B
    time_Q = @elapsed begin
        #options: 
        # vcat(LinvB...) and transpose -> 2x size of LinvB extra (option: preallocate and reuse every iteration)
        # per thread a copy of Q, Q_copy += LinvB[j]' * LinvB[j] -> 1x size of LinvB extra, 2* n_threads * size Q extra
        total_LinvB::ArbRefMatrix = vcat(LinvB...)
        matmul_threaded!(Q,transpose(total_LinvB),total_LinvB)
        Arblib.get_mid!(Q,Q)
    end

    time_cholQ = @elapsed begin
        succes = approx_cholesky!(Q)
        Arblib.get_mid!(Q,Q)
        if succes == 0
            throw(SolverFailure("Q was not decomposed correctly. Try restarting with a higher precision."))
        end
    end

    #all matrices are preallocated and modified, so we don't have to return them
    return time_schur,
    time_cholS,
    time_LinvB,
    time_Q,
    time_cholQ
end

"""Compute the vector <A_*,Z> = Tr(A_* Z) for one or all constraints"""
function trace_A(sdp, Z::BlockDiagonal,leftvecs_pairings,rightvecs_pairings, pointers,high_ranks)
    #Assumption: Z is symmetric
    result = ArbRefMatrix(sum(size.(sdp.c,1)), 1, prec = precision(Z))
    Arblib.zero!(result)
    #result has one entry for each (j,p) tuple
    res = Arb(prec=precision(Z)) #we use this every iteration, but we set it to zero when needed
    j_idx = 0 #the offset of the constraint index depending on the cluster
    for j in eachindex(sdp.A)
        for l in eachindex(sdp.A[j])
            #if A[j][l] is of high rank, we can just do the normal matrix inner product
            delta = div(size(Z.blocks[j].blocks[l],1),size(sdp.A[j][l],1))
            if high_ranks[j][l]
                #high rank matrices only have 1 subblock
                for p in keys(sdp.A[j][l][1,1])
                    Arblib.add!(result[j_idx + p], dot(Z.blocks[j].blocks[l], sdp.A[j][l][1,1][p]),result[j_idx + p])  
                end
            else
                ones = ArbRefMatrix(1,delta,prec=precision(Z))
                Arblib.ones!(ones)
                for r=1:size(sdp.A[j][l],1)
                    for s=1:r
                        # Approach of Simmons Duffin in SDPB: (Z[r,s] V_r) ∘ V_l (where ∘ is the entrywise (Hadamard) product, and V is the matrix of all vectors as columns
                        # Then multiply with the vector of all ones to add the rows together for the dot products.
                        # Then we need to add this to the block of result corresponding to j
                        # However, we need to take care of different ranks. So we can calculate it like this, but we cannot put the result just in the vector because we have low rank instead of rank 1

                        #Here we make sure that we distribute all samples exactly once over the threads
                        #Note that this is slightly different from normal threaded matrix multiplication because we also do an entrywise product
                        used_threads = Threads.nthreads()
                        size_mat = pointers[j][l][r][s][2]-pointers[j][l][r][s][1]
                        min_thread_size = div(size_mat, used_threads)
                        # we add 1 to the first k threads such that all columns are being used
                        thread_sizes = [min_thread_size + (used_threads*min_thread_size + i <= size_mat ? 1 : 0) for i=1:used_threads]
                        indices = [0, cumsum(thread_sizes)...]
                        result_parts = [ArbRefMatrix(1,indices[i+1]-indices[i],prec=precision(Z)) for i=1:used_threads]
                        #apply the matrix multiplications: ones * (V_l o (Z * V_r))
                        Threads.@threads for i=1:used_threads
                            #window matrices
                            w1 = ArbRefMatrix(0,0)
                            w2 = ArbRefMatrix(0,0)
                            Arblib.window_init!(w1, Z.blocks[j].blocks[l], (r-1)*delta, (s-1)*delta, r*delta, s*delta)
                            Arblib.window_init!(w2,rightvecs_pairings[j][l][r], 0, pointers[j][l][r][s][1]+ indices[i], size(rightvecs_pairings[j][l][r],1), pointers[j][l][r][s][1]+indices[i+1])
                            ZV = ArbRefMatrix(delta,indices[i+1]-indices[i],prec=precision(Z))
                            # we can parallellize here over the samples (rows of vs_transpose)
                            Arblib.approx_mul!(ZV,w1,w2)
                            Arblib.window_clear!(w1)
                            Arblib.window_clear!(w2)
                            #Now we have V_l^T instead of V_l
                            v = ArbMatrix(1,1,prec=precision(Z))
                            for idx=1:size(ZV,2)
                                Arblib.window_init!(w1, leftvecs_pairings[j][l][r], pointers[j][l][r][s][1]+indices[i] +idx-1, 0,pointers[j][l][r][s][1]+indices[i]+idx, size(leftvecs_pairings[j][l][r],2))
                                Arblib.window_init!(w2, ZV, 0, idx-1,delta, idx)
                                Arblib.approx_mul!(v, w1,w2)
                                result_parts[i][1,idx] = v[1,1]
                                Arblib.window_clear!(w1)
                                Arblib.window_clear!(w2)
                            end

                            # Arblib.mul_entrywise!(ZV,ZV,w1)
                            # Arblib.window_clear!(w1)
                            # Arblib.approx_mul!(result_parts[i],ones,ZV)
                        end
                        #Because we did the multiplications in this order we have row vectors to concatenate
                        result_part = hcat(result_parts...)

                        #now we add the (j,p,r,s,rank) parts to the (j,p) entries, multiplied by the eigenvalues
                        idx = 1
                        for p in keys(sdp.A[j][l][r,s])
                            Arblib.zero!(res)
                            for rnk=1:length(sdp.A[j][l][r,s][p].rightevs)
                                Arblib.addmul!(res,sdp.A[j][l][r,s][p].eigenvalues[rnk],result_part[1,idx])
                                idx+=1
                            end
                            if r != s #We need to take both sides of the matrix into account
                                Arblib.mul!(res,res,2)
                            end
                            Arblib.add!(result[j_idx+p,1],res,result[j_idx+p,1])
                        end
                    end
                end
            end
        end
        j_idx += size(sdp.c[j],1)
    end
    return result
end

function trace_A(sdp, (Y, A_Y), leftvecs_pairings,rightvecs_pairings, pointers,high_ranks)
    #Here we have precomputed v^T A v already, so we dont need the vectors. But it also doesnt cost extra time, so for ease of programming we allow them
    # So what we still need to do is get the right entries from A_Y, multiply them by the right eigenvalues and sum them to get entries corresponding to (j,p)
    result = ArbRefMatrix(sum(size.(sdp.c,1)), 1, prec = precision(sdp.b))
    #we can parallellize over the constraints because we calculate the index. For clusters with few constraints this might be slower than not parallelizing
    j_idx = 0
    for j in eachindex(sdp.A)
        for l in eachindex(sdp.A[j])
            #for high rank matrices A[j][l], we need to take a standard inner product.
            if high_ranks[j][l]
                #high rank matrices have only one subblock
                for p in keys(sdp.A[j][l][1,1])
                    Arblib.add!(result[j_idx + p], dot(Y.blocks[j].blocks[l], sdp.A[j][l][1,1][p]),result[j_idx + p])  
                end
            else
                for r=1:size(sdp.A[j][l],1)
                    for s=1:r
                        # index_to_prnk = [(p,rnk) for p in keys(sdp.A[j][l][r,s]) for rnk=1:length(sdp.A[j][l][r,s][p].eigenvalues)]
                        # prnk_to_index = Dict((p,rnk)=>i for (i,(p,rnk)) in enumerate(index_to_prnk))
                        idx = 1
                        for p in collect(keys(sdp.A[j][l][r,s])) # We need collect to use @threads with keys(Dict())
                            tot = Arb(0,prec=precision(sdp.b))
                            for rnk=1:length(sdp.A[j][l][r,s][p].eigenvalues)
                                #contribution for this p is
                                Arblib.addmul!(tot,A_Y[j][l][r,s][idx,1],sdp.A[j][l][r,s][p].eigenvalues[rnk])
                                idx+=1
                            end
                            if r!=s #We take both s,r and r,s into account
                                Arblib.mul!(tot,tot,2)
                            end
                            Arblib.add!(result[j_idx+p,1],tot,result[j_idx+p,1])
                        end
                    end
                end
            end
        end
        j_idx += size(sdp.c[j],1)
    end
    return result
end
#
"""Set initial_matrix to ∑_i a_i A_i"""
function compute_weighted_A!(initial_matrix, sdp, a,leftvecs_pairings,rightvecs_pairings, pointers,high_ranks)
    # initial_matrix is a BlockDiagonal matrix of BlockDiagonal matrices of ArbMatrices
    # We add the contributions to the (blocked) upper triangular, then symmetrize
    Q = ArbRefMatrix(0,0,prec=precision(a))
    w = ArbRefMatrix(0,0,prec=precision(a))
    j_idx = 0
    for j in eachindex(sdp.A)
        for l in eachindex(sdp.A[j])
            Arblib.zero!(initial_matrix.blocks[j].blocks[l])
            #assuming all subblocks have the same size: (If we ever want to change that: make Q inside the r,s loops since only then we will know the size)
            #Here we again need to make a distinction between low and high rank matrices A
            # High rank is easy: we can just add x_p * A_p
            if high_ranks[j][l]
                #high rank matrices only have one subblock
                for p in keys(sdp.A[j][l][1,1])
                    Arblib.addmul!(initial_matrix.blocks[j].blocks[l], sdp.A[j][l][1,1][p], a[j_idx+p,1])
                end
            else              
                delta = div(size(initial_matrix.blocks[j].blocks[l],1),size(sdp.A[j][l],1))
                #initialize the scratch spaces
                cur = Arb(1,prec=precision(a))
                # vec = ArbRefMatrix(delta,1,prec=precision(a))
                
                for r = 1:size(sdp.A[j][l],1)
                    for s = 1:r
                        Arblib.window_init!(Q, initial_matrix.blocks[j].blocks[l],(r-1)*delta, (s-1)*delta, r*delta, s*delta)
                        # Approach: sum_i a_i A_i can be written as V_i D V_i^T, with D diagonal (λ_i,rnk * a_i)
                        # Initialize the matrices, both V^T and VD
                        # vecs_left_transpose = transpose(vecs_left[j][l][r,s])

                        # Now we compute V_r D
                        # Scratch space:
                        # Note that vecs_right has the same number of vectors as vecs_left, of the same size, because A[j][l][r,s] has the same number of leftevs as rightevs
                        vecs_right = ArbRefMatrix(size(rightvecs_pairings[j][l][r],1), pointers[j][l][r][s][2]-pointers[j][l][r][s][1],prec=precision(a)) #V_rD. So we multiply every vector (column) by the corresponding eigenvalue
                        idx = 1
                        for p in keys(sdp.A[j][l][r,s])
                            for rnk in eachindex(sdp.A[j][l][r,s][p].eigenvalues)
                                Arblib.mul!(cur,a[j_idx+p,1],sdp.A[j][l][r,s][p].eigenvalues[rnk])
                                Arblib.window_init!(w, vecs_right, 0, idx-1, delta, idx)
                                Arblib.mul!(w, sdp.A[j][l][r,s][p].rightevs[rnk],cur)
                                # Arblib.set!(w, vec)
                                Arblib.window_clear!(w)
                                # vecs_right[:,idx] = vec
                                idx+=1
                            end
                        end
                        Arblib.get_mid!(vecs_right,vecs_right)

                        # calculate V_rD * V_l^T
                        # @show size(leftvecs_pairings[j][l][r])
                        # @show pointers[j][l][r][s]
                        Arblib.window_init!(w, leftvecs_pairings[j][l][r], pointers[j][l][r][s][1], 0, pointers[j][l][r][s][2],size(leftvecs_pairings[j][l][r],2))
                        matmul_threaded!(Q,vecs_right,w)
                        Arblib.window_clear!(w)
                        # Arblib.transpose!(Q,Q)
                        Arblib.get_mid!(Q,Q)
                        # initial_matrix.blocks[j].blocks[l][(r-1)*delta+1:r*delta,(s-1)*delta+1:s*delta] = Q
                        Arblib.window_clear!(Q)
                    end
                end
            end
            if size(sdp.A[j][l],1)>1
                #We only have to symmetrize when there are offdiagonal blocks (i.e. r!=s)
                symmetric!(initial_matrix.blocks[j].blocks[l],:L) #Takes the lower part
            end
        end
        j_idx += size(sdp.c[j],1)
    end
    return nothing #initial_matrix is modified so we return nothing
end


"""Compute the search directions, using a precomputed decomposition"""
function compute_search_direction!(
    sdp,
    dx, dX, dy, dY,  #these are modified
    P,
    p,
    d,
    R,
    X_inv,
    Y,
    tempX,
    threadinginfo,
    L,
    LinvB,
    Q,
    leftvecs_pairings,
    rightvecs_pairings, 
    pointers,
    high_ranks,
)
    prec = precision(Y)
    # using the decomposition, compute the search directions
    # 5) solve system with rhs -d - <A_*, Z>) for dx and rhs p for dy, where Z = X^{-1}(PY - R)
    # 6) compute dX = P + sum_i A_i dx_i
    # 7) compute dY = X^{-1}(R-dX Y) (XdY = R-dXY)
    # 8) symmetrize dY = 1/2 (dY +dY')
    time_Z = @elapsed begin
        #We use dY as Z. We can use dX as scratch space here, since we calculate the new dX and dY in this function
        Threads.@threads for (j,l) in threadinginfo.jl_order
            #Z = X_inv*(P*Y-R)
            #We use Z (dY) as scratch space; Z = X_inv ((PY)-R)
            #Note that dY is overwritten in the first multiplication, hence we don't have to zero it.
            Arblib.approx_mul!(dY.blocks[j].blocks[l], P.blocks[j].blocks[l], Y.blocks[j].blocks[l])
            Arblib.sub!(dY.blocks[j].blocks[l], dY.blocks[j].blocks[l], R.blocks[j].blocks[l])
            Arblib.solve_cho_precomp!(dY.blocks[j].blocks[l], X_inv.blocks[j].blocks[l], dY.blocks[j].blocks[l])
            #We symmetrize Z in order to use <A_*,Z> correctly (because when m[j][l]>1, we calculate contributions based on the upper triangular block)
            Arblib.transpose!(tempX.blocks[j].blocks[l],dY.blocks[j].blocks[l]) #we use dX as scratch space for the transpose
            Arblib.add!(dY.blocks[j].blocks[l], dY.blocks[j].blocks[l], tempX.blocks[j].blocks[l])
            Arblib.div!(dY.blocks[j].blocks[l], dY.blocks[j].blocks[l], 2)
            #remove the error bounds
            Arblib.get_mid!(dY.blocks[j].blocks[l], dY.blocks[j].blocks[l])
        end
    end

    #the right hand sides of the system
    rhs_y = p
    time_rhs_x = @elapsed begin
        #rhs_x = -d - <A_*,Z>
        #we use dx for rhs_x
        Arblib.neg!(dx,d)
        Arblib.sub!(dx,dx,trace_A(sdp, dY,leftvecs_pairings,rightvecs_pairings, pointers,high_ranks))
        Arblib.get_mid!(dx, dx)
    end

    # solve the system (L 0; B^TL^-T I)(I 0; 0 Q_L Q_L^T)(L^T -L^-1B; 0 I)(dx; dy) = (rhs_x; rhs_y)
    indices = [0, cumsum(size.(sdp.c,1))...] #0, P[1], P[1]+P[2],... ,sum(P)
    time_sys = @elapsed begin
        temp_x = [
            ArbRefMatrix(indices[j+1] - indices[j], 1, prec = prec) for
            j in eachindex(sdp.A)
        ]
        temp_y = [similar(rhs_y) for j in eachindex(sdp.A)]
        #The first lower triangular system: Lx = rhs_x, blockwise
        #y = rhs_y - B^TL^-T x
        Threads.@threads for j in threadinginfo.j_order
            Arblib.approx_solve_tril!(
                temp_x[j],
                L[j],
                dx[indices[j]+1:indices[j+1], :],
                0,
            )
            Arblib.get_mid!(temp_x[j],temp_x[j])
            # Arblib.approx_mul!(temp_y[j], transpose(LinvB[j]), temp_x[j])
            approx_mul_transpose!(temp_y[j], LinvB[j], temp_x[j])
        end

        # dy = rhs_y - ∑_j temp_y[j]
        Arblib.set!(dy,rhs_y)
        for y in temp_y
            Arblib.sub!(dy,dy,y)
        end
        Arblib.get_mid!(dy,dy)

        #second system: dy = Q^-1 dy, dx stays the same
        Arblib.solve_cho_precomp!(dy,Q,dy)
        Arblib.get_mid!(dy,dy)

        #third system: dy stays the same, Udx = dx_old + LinvB dy
        dx_perj = [
            ArbRefMatrix(indices[j+1] - indices[j], 1, prec = prec) for
            j in eachindex(sdp.A)
        ]
        #dx[j] = L[j]^-1 (dx_old[j]+L^-1B[j] dy)
        Threads.@threads for j in threadinginfo.j_order
            Arblib.transpose!(L[j],L[j])
            Arblib.approx_mul!(dx_perj[j],LinvB[j],dy)
            Arblib.add!(temp_x[j],temp_x[j],dx_perj[j])
            Arblib.get_mid!(temp_x[j],temp_x[j])
            Arblib.approx_solve_triu!(dx_perj[j], L[j], temp_x[j], 0)
            Arblib.transpose!(L[j],L[j]) #We transpose again because we need L[j] both for the predictor and the corrector search direction
        end

        # Put the dx parts into the dx vector:
        cur_idx = 0
        for j in eachindex(dx_perj)
            dx[cur_idx+1:cur_idx+size(dx_perj[j],1),1] = dx_perj[j]
            cur_idx += size(dx_perj[j],1)
        end
        Arblib.get_mid!(dx,dx)
    end #of timing system

    #step 6:
    time_dX = @elapsed begin
        #dX = ∑_i dx_i A_i + P
        #compute the sum
        compute_weighted_A!(dX, sdp, dx,leftvecs_pairings,rightvecs_pairings, pointers,high_ranks)
        #add P
        Threads.@threads for (j,l) in threadinginfo.jl_order
            Arblib.add!(dX.blocks[j].blocks[l],dX.blocks[j].blocks[l],P.blocks[j].blocks[l])
            Arblib.get_mid!(dX.blocks[j].blocks[l], dX.blocks[j].blocks[l])
        end
    end

    #step 7 & 8: compute dY and symmetrize
    time_dY = @elapsed begin
        Threads.@threads for (j,l) in threadinginfo.jl_order
            #dY = X_inv * (R- dX *Y) = X_inv * ( R- (dX*Y))
            Arblib.zero!(dY.blocks[j].blocks[l])
            #Again, we use dY as scratch space, working from inner brackets to outer brackets.
            #Note that every block of dY is overwritten in the first multiplication. Hence we don't have to zero it
            Arblib.approx_mul!(dY.blocks[j].blocks[l], dX.blocks[j].blocks[l], Y.blocks[j].blocks[l])
            Arblib.sub!(dY.blocks[j].blocks[l], R.blocks[j].blocks[l], dY.blocks[j].blocks[l])
            Arblib.solve_cho_precomp!(dY.blocks[j].blocks[l], X_inv.blocks[j].blocks[l], dY.blocks[j].blocks[l])
            #Symmetrize dY. Since we don't have extra scratch space, we need to create a new matrix for the transpose (implicitely)
            Arblib.transpose!(tempX.blocks[j].blocks[l], dY.blocks[j].blocks[l])
            Arblib.add!(dY.blocks[j].blocks[l], dY.blocks[j].blocks[l], tempX.blocks[j].blocks[l])
            Arblib.div!(dY.blocks[j].blocks[l], dY.blocks[j].blocks[l], 2)
            #remove the error bounds
            Arblib.get_mid!(dY.blocks[j].blocks[l], dY.blocks[j].blocks[l])
        end
    end

    return time_Z, time_rhs_x, time_sys, time_dX, time_dY
end


"""Compute the step length min(γ α(M,dM), 1), where α is the maximum number step
to which keeps M+α(M,dM) dM positive semidefinite"""
function compute_step_length(
    M::BlockDiagonal,
    dM::BlockDiagonal,
    gamma,
    tempX,
    threadinginfo,
)
    # M+ α dM is PSD iff I + α L^-1 dM L^-T is PSD iff α < - 1/eigmin(L^-1 dM L^-T).
    # We take α = - γ/eigmin(L^-1 dM L^-T)
    prec = precision(M) #*2 #test if increasing the precision in this part of the code helps for the rest
    # We parallellize over j and l, but need the total minimum. We save the minimum for every (j,l)
    # We actually just need to keep track of the minimum for every thread, but it doesn't matter much
    min_eig_arb = [[Arb(Inf) for l in eachindex(M.blocks[j].blocks)] for j in eachindex(M.blocks)]
    Threads.@threads for (j,l) in threadinginfo.jl_order
        if size(M.blocks[j].blocks[l],1) == 1
            # M_j,l is just a 1x1 matrix
            # So L^-1 dM L^-T = dM/M
            Arblib.div!(min_eig_arb[j][l], dM.blocks[j].blocks[l][1,1],M.blocks[j].blocks[l][1,1])
            continue
        end
        # chol = similar(M.blocks[j].blocks[l])
        succes = approx_cholesky!(tempX.blocks[j].blocks[l], M.blocks[j].blocks[l])
        if succes == 0
            throw(SolverFailure("The cholesky decomposition could not be computed during the computation of the step length. Please try again with a higher precision."))
        else
            # Arblib.get_mid!(chol,chol)
            LML = similar(dM.blocks[j].blocks[l])
            #LML = chol^-1 dMblock
            Arblib.approx_solve_tril!(LML, tempX.blocks[j].blocks[l], dM.blocks[j].blocks[l], 0)
            Arblib.transpose!(LML, LML)
            Arblib.get_mid!(LML,LML)
            #temp LML = chol^-1 (chol^-1 dMblock)^T
            Arblib.approx_solve_tril!(LML, tempX.blocks[j].blocks[l], LML, 0)
            #because we can usually use floating point numbers for this, we use a julia implementation of the Lanczos method in KrylovKit
            #TODO: extra check that the converged eigenvalue/vector pair is also converged in high precision?
            values, vecs, info = eigsolve(Float64.(LML), 1, :SR; krylovdim = 10, maxiter = min(100,size(LML,1)),tol=10^-5, issymmetric=true, eager=true)

            if info.converged >= 1
                min_eig_arb[j][l] = Arb(values[1],prec=prec) - 10^-5 #tolerance, so this surely is smaller than the minimum eigenvector
                continue
            end

            eigenvalues = AcbRefVector(size(LML, 1),prec=prec)
            #converting to AcbMatrix allocates, but we cannot avoid it because this function is only available for AcbMatrices
            # We need to do it somewhere, so we can as well use the faster Arb stuff for the previous operations
            A = AcbRefMatrix(LML,prec=prec)
            succes2 = Arblib.approx_eig_qr!(eigenvalues,A,prec=prec)
            if succes2 == 0 #even in this case it is possible that the output is accurate enough. But that is difficult to detect. Anyway, the cholesky for S or Q usually fail first
                throw(SolverFailure("The eigenvalues could not be computed during the computation of the step length. Please try again with a higher precision."))
            else
                real_arb = Arb(0, prec = prec)
                for i in eachindex(eigenvalues)
                    Arblib.get_real!(real_arb, eigenvalues[i])
                    Arblib.min!(min_eig_arb[j][l],real_arb,min_eig_arb[j][l])
                end
            end
        end
    end
    #Get the minimim over all blocks:
    eigs = [BigFloat(min_eig_arb[j][l]) for j in eachindex(M.blocks) for l in eachindex(M.blocks[j].blocks)]
    # println(eigs)
    min_eig = minimum(eigs)


    if min_eig > -gamma # 1 is the maximum step length
        return Arb(1, prec = prec)
    else
        return Arb(-gamma / min_eig, prec = prec)
    end
end<|MERGE_RESOLUTION|>--- conflicted
+++ resolved
@@ -188,16 +188,11 @@
 
     #separate the high-rank blocks from the low-rank ones.
     # Precompute the matrices for the bilinear pairings and the matrices used for ∑_i x_i A_i and <A^j_*, Y>
-<<<<<<< HEAD
     leftvecs_pairings, rightvecs_pairings, pointers_left, pointers_right,high_ranks = precompute_matrices_bilinear_pairings(sdp,subblocksizes)
-=======
-    leftvecs_pairings, rightvecs_pairings, pointers_right,pointers_left, pointers,high_ranks = create_matrices_bilinear_pairings(sdp,subblocksizes)
->>>>>>> 641a6ef1
     #vecs_left and vecs_right are actually just parts of leftvecs_pairings and rightvecs_pairings ? 
     # note that we can take a flag 'symmetric' if vecsleft == vecsright for all j,l,r,s; then we only have to make the matrix for half of them
     # Note that we can forget about either the leftvecs_pairings or vecs_left, and possibly use the pointers (if we forget about vecs_left)
     # in either case, we save half the memory we use here.
-<<<<<<< HEAD
     vecs_left = [[[ArbRefMatrix(0,0) for r=1:size(sdp.A[j][l],1), s=1:size(sdp.A[j][l],2)] for l in eachindex(sdp.A[j])] for j in eachindex(sdp.A)]
     vecs_right = [[[ArbRefMatrix(0,0) for r=1:size(sdp.A[j][l],1), s=1:size(sdp.A[j][l],2)] for l in eachindex(sdp.A[j])] for j in eachindex(sdp.A)]
     # allocs_leftright = 0
@@ -228,35 +223,6 @@
             end
         end
     end
-=======
-    # vecs_left = [[[ArbRefMatrix(0,0) for r=1:size(sdp.A[j][l],1), s=1:size(sdp.A[j][l],2)] for l in eachindex(sdp.A[j])] for j in eachindex(sdp.A)]
-    # vecs_right = [[[ArbRefMatrix(0,0) for r=1:size(sdp.A[j][l],1), s=1:size(sdp.A[j][l],2)] for l in eachindex(sdp.A[j])] for j in eachindex(sdp.A)]
-    # allocs_leftright = 0
-    # for j in eachindex(sdp.A)
-    #     for l in eachindex(sdp.A[j])
-    #         if high_ranks[j][l]
-    #            continue
-    #         end 
-    #         delta = div(size(Y.blocks[j].blocks[l],1),size(sdp.A[j][l],1))
-    #         for r=1:size(sdp.A[j][l],1), s=1:size(sdp.A[j][l],2)
-    #             cur_right = hcat([sdp.A[j][l][r,s][p].rightevs[i] for p in keys(sdp.A[j][l][r,s]) for i=1:length(sdp.A[j][l][r,s][p].rightevs)]...)
-    #             cur_left = hcat([sdp.A[j][l][r,s][p].leftevs[i] for p in keys(sdp.A[j][l][r,s]) for i=1:length(sdp.A[j][l][r,s][p].leftevs)]...)
-    #             if size(cur_left,1) == 0
-    #                 vecs_left[j][l][r,s] = ArbRefMatrix(delta,0,prec=prec)
-    #             else
-    #                 vecs_left[j][l][r,s] = cur_left
-    #             end
-    #             allocs_leftright += Arblib.allocated_bytes(vecs_left[j][l][r,s])
-    #             if size(cur_right,1) == 0
-    #                 vecs_right[j][l][r,s] = ArbRefMatrix(delta,0,prec=prec)
-    #             else
-    #                 vecs_right[j][l][r,s] = cur_right
-    #             end
-    #             allocs_leftright += Arblib.allocated_bytes(vecs_right[j][l][r,s])
-    #         end
-    #     end
-    # end
->>>>>>> 641a6ef1
     # @show allocs_leftright
     # @show allocs_precompute
     # allocsX = sum(sum(Arblib.allocated_bytes.(X.blocks[j].blocks)) for j in eachindex(X.blocks))
@@ -890,10 +856,6 @@
     leftvecs = [[ArbRefMatrix[] for l in eachindex(sdp.A[j])] for j in eachindex(sdp.A)]
     rightvecs = [[ArbRefMatrix[] for l in eachindex(sdp.A[j])] for j in eachindex(sdp.A)]
     high_ranks = [Bool[false for l in eachindex(sdp.A[j])] for j in eachindex(sdp.A)]
-<<<<<<< HEAD
-=======
-    total_allocs = 0
->>>>>>> 641a6ef1
 
     w = ArbRefMatrix(0,0,prec=prec)
     # Indexing: j,l,r
