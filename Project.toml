--- conflicted
+++ resolved
@@ -14,11 +14,7 @@
 Printf = "de0858da-6303-5e67-8744-51eddeeeb8d7"
 
 [compat]
-<<<<<<< HEAD
-AbstractAlgebra = "0.24, 0.25, 0.26, 0.27,0.28, 0.29"
-=======
-AbstractAlgebra = "0.24, 0.25, 0.26, 0.27, 0.28"
->>>>>>> a7876f1f
+AbstractAlgebra = "0.24, 0.25, 0.26, 0.27, 0.28, 0.29, 0.30"
 Arblib = "0.6, 0.7, 0.8"
 BlockDiagonals = "0.1"
 GenericLinearAlgebra = "0.2, 0.3"
