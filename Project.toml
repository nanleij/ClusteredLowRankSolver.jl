--- conflicted
+++ resolved
@@ -14,15 +14,12 @@
 Printf = "de0858da-6303-5e67-8744-51eddeeeb8d7"
 
 [compat]
-<<<<<<< HEAD
 Arblib = "0.6"
-=======
 GenericLinearAlgebra = "0.2"
 KrylovKit = "0.5"
 BlockDiagonals = "0.1"
 AbstractAlgebra = "0.24"
 IterTools = "1"
->>>>>>> 02a0230f
 julia = "1"
 
 [extras]
