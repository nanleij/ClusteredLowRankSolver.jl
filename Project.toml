--- conflicted
+++ resolved
@@ -14,12 +14,9 @@
 Printf = "de0858da-6303-5e67-8744-51eddeeeb8d7"
 
 [compat]
-<<<<<<< HEAD
 BlockDiagonals = "0.1"
-=======
 AbstractAlgebra = "0.24"
 IterTools = "1"
->>>>>>> 6e95d387
 julia = "1"
 
 [extras]
